# secp256k1

<<<<<<< HEAD
Rust implementation of secp256k1 curve. 

# Running the project

```
cargo test
```
=======
Rust implementation of secp256k1 curve. 
>>>>>>> 74893d97
<|MERGE_RESOLUTION|>--- conflicted
+++ resolved
@@ -1,13 +1,9 @@
 # secp256k1
 
-<<<<<<< HEAD
 Rust implementation of secp256k1 curve. 
 
 # Running the project
 
 ```
 cargo test
-```
-=======
-Rust implementation of secp256k1 curve. 
->>>>>>> 74893d97
+```